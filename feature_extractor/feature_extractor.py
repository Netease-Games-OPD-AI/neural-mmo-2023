--- conflicted
+++ resolved
@@ -9,6 +9,7 @@
 from feature_extractor.item_helper import ItemHelper
 from feature_extractor.market_helper import MarketHelper
 from feature_extractor.stat_helper import StatHelper
+from model.model import ModelArchitecture
 
 from team_helper import TeamHelper
 
@@ -87,6 +88,12 @@
     if "move" in ModelArchitecture.ACTION_NUM_DIM:
       legal_moves["move"] = self.map_helper.legal_moves(obs)
 
+    # if "style" in ModelArchitecture.ACTION_NUM_DIM:
+    # target dim: (team_size, 19 = NUM_NPCS_CONSIDERED + NUM_ENEMIES_CONSIDERED)
+    # 'target': self.entity_helper.legal_target(npc_target, enemy_target),
+    # 'use': self.item_helper.legal_use_consumables(), # dim: (team_size, 3)
+    # 'sell': self.item_helper.legal_sell_consumables(), # dim: (team_size, 3)
+
     state = {
       'tile': tile,
       'item_type': item_type,
@@ -98,29 +105,18 @@
       'npc_mask': npc_mask,
       'enemy_mask': enemy_mask,
       'game': game,
-<<<<<<< HEAD
       'legal': legal_moves,
       'prev_act': self.game_state.previous_actions(),
       'reset': np.array([self.game_state.curr_step == 0]),  # for resetting RNN hidden,
+
+      'prev_act': self.game_state.previous_actions(), # dim (self.team_size, 4) for now
+      'reset': np.array([self.game_state.curr_step == 0])  # for resetting RNN hidden,
     }
 
 
-    return state
-=======
-      'legal': {
-        'move': self.map_helper.legal_moves(obs), # dim: (team_size, 4)
-        # target dim: (team_size, 19 = NUM_NPCS_CONSIDERED + NUM_ENEMIES_CONSIDERED)
-        'target': self.entity_helper.legal_target(npc_target, enemy_target),
-        'use': self.item_helper.legal_use_consumables(), # dim: (team_size, 3)
-        'sell': self.item_helper.legal_sell_consumables(), # dim: (team_size, 3)
-      },
-      'prev_act': self.game_state.previous_actions(), # dim (self.team_size, 4) for now
-      'reset': np.array([self.game_state.curr_step == 0])  # for resetting RNN hidden,
-    }
     return state
 
   # trying to merge action.py to here
   def trans_action(self, actions):
     pass
-    #return self.action.trans_actions(actions)
->>>>>>> 0a1b8299
+    #return self.action.trans_actions(actions)