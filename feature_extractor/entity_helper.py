from typing import Dict, Tuple

import numpy as np

import nmmo
from nmmo.entity.entity import EntityState

from team_helper import TeamHelper

from model.util import one_hot_generator
from model.model import ModelArchitecture

EntityAttr = EntityState.State.attr_name_to_col

AWARE_RANGE = 15
ATK_RANGE = 3

ATK_TYPE = [
  'Melee',
  'Range',
  'Mage',
]
N_ATK_TYPE = len(ATK_TYPE)

class EntityHelper:
  def __init__(self, config: nmmo.config.Config,
               team_helper: TeamHelper, team_id: int) -> None:
    self._config = config
    self._team_helper = team_helper

    self._team_id = team_id
    self.team_size = self._team_helper.team_size[team_id]
    self._team_agent_ids = set(self._team_helper.teams[team_id])

    self.member_professions = None
    self._professions_feature = None

    self._entities = {}
    self.member_location = {}
    self._entity_features = {}

    # CHECK ME: target_tracker merged to entity_helper
    # NOTE: attack_target is updated in _trans_attack()
    self.attack_target = None

    self._team_feature = one_hot_generator(
      self._team_helper.num_teams, int(self._team_id))

    # team position of each team member [0..team_size)
    self._team_position_feature = {
      i: one_hot_generator(self.team_size, i) for i in range(self.team_size)
    }

    # calculate the # of player features
    self.n_self_feat = ModelArchitecture.ENTITY_NUM_FEATURES + \
                       self._team_helper.num_teams + \
                       self._team_helper.team_size[team_id] + \
                       ModelArchitecture.NUM_PROFESSIONS + \
                       ModelArchitecture.NEARBY_NUM_FEATURES

  def reset(self, init_obs: Dict) -> None:
    self.attack_target = [None] * self.team_size
    self._choose_professions()
    self.update(init_obs)

  # merge all the member observations and denormalize them into
  # self._entities, self._member_location, self._entity_features
  def update(self, obs: Dict) -> None:
    self._entities = {} # id -> entity_ob (1 row)
    self.member_location = {} # id -> (row, col)
    self._entity_features = {} # id -> entity_features

    for agent_id, agent_obs in obs.items():
      entity_rows = agent_obs['Entity'][:,EntityAttr["id"]] != 0
      for entity_ob in agent_obs['Entity'][entity_rows]:
        ent_id = int(entity_ob[EntityAttr["id"]])
        if ent_id in self._entity_features:
          continue
        self._entities[ent_id] = entity_ob
        self._entity_features[ent_id] = self._extract_entity_features(entity_ob)

      # update the location of each team member
      agent_pos = self.agent_id_to_pos(agent_id)
      if agent_id in self._entities:
        row, col = self._entities[agent_id][EntityAttr["row"]:EntityAttr["col"]+1]
        self.member_location[agent_pos] = (int(row), int(col))

  def team_features_and_mask(self, map_helper):
    team_members_features = np.zeros((self.team_size, self.n_self_feat))
    team_mask = np.zeros(self.team_size, dtype=np.float32)
    for member_pos in range(self.team_size):
      agent_id = self.pos_to_agent_id(member_pos)

      if agent_id not in self._entity_features:
        team_mask[member_pos] = 1
        continue

      if member_pos in self.member_location:
        (row, col) = self.member_location[member_pos]
        nearby_features = map_helper.nearby_features(row, col)
      else:
        nearby_features = map_helper.dummy_nearby_features()

      team_members_features[member_pos] = np.concatenate([
        self._entity_features[agent_id],
        self._team_feature,
        self._team_position_feature[member_pos],
        self._professions_feature[member_pos],
        nearby_features
      ])

    return np.array(team_members_features, dtype=np.float32), team_mask

  def npcs_features_and_mask(self):
    n_npc_considered = ModelArchitecture.ENTITY_NUM_NPCS_CONSIDERED
    npc_features = np.zeros((self.team_size, n_npc_considered,
                            ModelArchitecture.ENTITY_NUM_FEATURES))
    npc_mask = np.ones((self.team_size, n_npc_considered))
    npc_target = np.zeros((self.team_size, n_npc_considered))

    for member_pos in range(self.team_size):
      # pylint: disable=unbalanced-tuple-unpacking
      npc_features[member_pos], npc_mask[member_pos], npc_target[member_pos] = \
        self._nearby_entity_features(member_pos, n_npc_considered, lambda id: id < 0)

    return npc_features.astype(np.float32), \
           npc_mask.astype(np.float32), \
           npc_target.astype(np.float32)

  def enemies_features_and_mask(self):
    n_enemy_considered = ModelArchitecture.ENTITY_NUM_ENEMIES_CONSIDERED
    enemy_features = np.zeros((self.team_size, n_enemy_considered,
                              ModelArchitecture.ENTITY_NUM_FEATURES))
    enemy_mask = np.ones((self.team_size, n_enemy_considered))
    enemy_target = np.zeros((self.team_size, n_enemy_considered))

    for member_pos in range(self.team_size):
      # pylint: disable=unbalanced-tuple-unpacking
      enemy_features[member_pos], enemy_mask[member_pos], enemy_target[member_pos] = \
        self._nearby_entity_features(member_pos, n_enemy_considered,
                lambda id: (id > 0) and (id not in self._team_agent_ids))

    return enemy_features.astype(np.float32), \
           enemy_mask.astype(np.float32), \
           enemy_target.astype(np.float32)

  # find closest entities matching filter_func
  def _nearby_entity_features(self, member_pos,
                              max_entities: int,
                              filter_func) -> Tuple[np.ndarray, np.ndarray, np.ndarray]:
    features = np.zeros((max_entities, ModelArchitecture.ENTITY_NUM_FEATURES))
    # NOTE: mask=1 indicates out-of-visual-range
    mask = np.ones(max_entities)
    attack_target = np.zeros(max_entities)

    if member_pos not in self.member_location:
      return features, mask

    (row, col) = self.member_location[member_pos]
    nearby_entities = []
    for ent_id, entity_ob in self._entities.items():
      if filter_func(ent_id):
        dist_and_id = (max(
            abs(entity_ob[EntityAttr['row']] - row),
            abs(entity_ob[EntityAttr['col']] - col)), ent_id)
        nearby_entities.append(dist_and_id)

    nearby_entities = sorted(nearby_entities)[:max_entities]
    for idx, (dist, ent_id) in enumerate(nearby_entities):
      if dist <= ATK_RANGE: # NOTE: realikun did not attack neutral npcs
        attack_target[idx] = ent_id
      if dist < AWARE_RANGE:
        features[idx] = self._entity_features[ent_id]
        mask[idx] = 0

    return features, mask, attack_target

  @staticmethod
  def legal_target(npc_target, enemy_target):
    target_attackable = np.concatenate([npc_target != 0, enemy_target != 0], axis=-1)
    no_target = np.sum(target_attackable, axis=-1, keepdims=True) == 0
    return np.concatenate([target_attackable, no_target], axis=-1).astype(np.float32)

  def _extract_entity_features(self, entity_observation: np.ndarray) -> np.ndarray:
    play_area = self._config.MAP_SIZE - 2*self._config.MAP_BORDER
    o = entity_observation
    attack_level = max(o[[EntityAttr["melee_level"], EntityAttr["range_level"],
                          EntityAttr["mage_level"]]])
<<<<<<< HEAD
    half_map = self._config.MAP_SIZE // 2

=======

    # CHECK ME: revisit entity feature scalers
>>>>>>> 0a1b8299
    return np.array([
      1.,  # alive mark
      o[EntityAttr["id"]] in self.attack_target,  # attacked by my team
      o[EntityAttr["attacker_id"]] < 0,  # attacked by npc
      o[EntityAttr["attacker_id"]] > 0,  # attacked by player
      attack_level / 10., # added the missing feature: o[IDX_ENT_LVL] / 10.
      o[EntityAttr["item_level"]] / 20.,
      (o[EntityAttr["row"]] - half_map // 2) / half_map,
      (o[EntityAttr["col"]] - half_map // 2) / half_map,
      o[EntityAttr["time_alive"]] / self._config.HORIZON,
      (o[EntityAttr["row"]] - self._config.MAP_BORDER) / play_area,
      (o[EntityAttr["col"]] - self._config.MAP_BORDER) / play_area,
      o[EntityAttr["id"]] >= 0,  # player
      o[EntityAttr["id"]] in self._team_agent_ids,  # my team
      o[EntityAttr["npc_type"]] == 1,  # passive npc
      o[EntityAttr["npc_type"]] == 2,  # neutral npc
      o[EntityAttr["npc_type"]] == 3,  # hostile npc
      o[EntityAttr["damage"]] / 10.,
      o[EntityAttr["id"]],
      o[EntityAttr["gold"]] / 100.,
      o[EntityAttr["health"]] / 100.,
      o[EntityAttr["food"]] / 100.,
      o[EntityAttr["water"]] / 100.,
      o[EntityAttr["melee_level"]] / 10.,
      o[EntityAttr["range_level"]] / 10.,
      o[EntityAttr["mage_level"]] / 10.,
      o[EntityAttr["fishing_level"]] / 10.,
      o[EntityAttr["herbalism_level"]] / 10.,
      o[EntityAttr["prospecting_level"]] / 10.,
      o[EntityAttr["carving_level"]] / 10.,
      o[EntityAttr["alchemy_level"]] / 10.,
    ])

  def _choose_professions(self):
    # NOTE: realikun treats only melee, range, mage as professions
    #   harvesting ammos don't seem to considered seriously
    seed = np.random.randint(N_ATK_TYPE)
    profs = [ATK_TYPE[(seed + i) % N_ATK_TYPE]
              for i in range(self.team_size)]

    np.random.shuffle(profs)

    self.member_professions = profs
    self._professions_feature = [
      one_hot_generator(N_ATK_TYPE, ATK_TYPE.index(prof)) for prof in profs
    ]

  #####################################
  # team-related helper functions
  def pos_to_agent_id(self, member_pos):
    return self._team_helper.agent_id(self._team_id, member_pos)

  def is_pos_alive(self, member_pos):
    return member_pos in self.member_location

  def is_agent_in_team(self, agent_id):
    return agent_id in self._team_agent_ids

  def agent_id_to_pos(self, agent_id):
    return self._team_helper.agent_position(agent_id)

  def agent_team(self, agent_id):
    return self._team_helper.team_and_position_for_agent[agent_id][0]

  def agent_or_none(self, agent_id):
    if agent_id not in self._entities:
      return None

    info = EntityState.parse_array(self._entities[agent_id].astype(np.int32))
    # add level for using armors
    info.level = max(
      getattr(info, skill + '_level')
      for skill in ['melee', 'range', 'mage', 'fishing', 'herbalism',
                    'prospecting', 'carving', 'alchemy'])
    return info<|MERGE_RESOLUTION|>--- conflicted
+++ resolved
@@ -186,13 +186,9 @@
     o = entity_observation
     attack_level = max(o[[EntityAttr["melee_level"], EntityAttr["range_level"],
                           EntityAttr["mage_level"]]])
-<<<<<<< HEAD
     half_map = self._config.MAP_SIZE // 2
 
-=======
-
     # CHECK ME: revisit entity feature scalers
->>>>>>> 0a1b8299
     return np.array([
       1.,  # alive mark
       o[EntityAttr["id"]] in self.attack_target,  # attacked by my team
